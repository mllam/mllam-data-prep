# Changelog

All notable changes to this project will be documented in this file.

The format is based on [Keep a Changelog](https://keepachangelog.com/en/1.1.0/),
and this project adheres to [Semantic Versioning](https://semver.org/spec/v2.0.0.html).

## [unreleased](https://github.com/mllam/mllam-data-prep/)

[All changes](https://github.com/mllam/mllam-data-prep/compare/v0.5.0...HEAD)

### Added

- add functionality to slice input data by any coordinate [\#55](https://github.com/mllam/mllam-data-prep/pull/55a)@matschreiner
- add ability to derive variables from input datasets [\#34](https://github.com/mllam/mllam-data-prep/pull/34), @ealerskans, @mafdmi
- add github PR template to guide development process on github [\#44](https://github.com/mllam/mllam-data-prep/pull/44), @leifdenby
- add support for zarr 3.0.0 and above [\#51](https://github.com/mllam/mllam-data-prep/pull/51), @kashif
- warn if the user tries to load a non-YAML file [\#50](https://github.com/mllam/mllam-data-prep/pull/50), @j6k4m8
- add mypy typing action to pre-commit hooks [\#67](https://github.com/mllam/mllam-data-prep/pull/67), @observingClouds
- add support for storing config in created datasets and option to only overwrite zarr dataset of config change [\#64](https://github.com/mllam/mllam-data-prep/pull/64), @leifdenby

### Fixes

- fix bug which adds unwanted dimensions to the dataset [\#60](https://github.com/mllam/mllam-data-prep/pull/60), @ealerskans, @observingClouds
- correct chunk size estimate [\#59](https://github.com/mllam/mllam-data-prep/pull/59), @ealerskans
- fix bug arising when variables provided to derived functions are renamed [\#56](https://github.com/mllam/mllam-data-prep/pull/56), @leifdenby
- ensure config fields defaulting to `None` are typed as `Optional` and fields defaulting to `{}` are given a default-factory so that serialization with default values works correctly [\#63](https://github.com/mllam/mllam-data-prep/pull/63), @leifdenby
- fix reading of exported config files [\#67](https://github.com/mllam/mllam-data-prep/pull/67), @observingClouds

### Maintenance

- update DANRA test dataset to v0.2.0 which uses a smaller cropped domain [\#62](https://github.com/mllam/mllam-data-prep/pull/62), @leifdenby


## [v0.5.0](https://github.com/mllam/mllam-data-prep/releases/tag/v0.5.0)

[All changes](https://github.com/mllam/mllam-data-prep/compare/v0.4.0...v0.5.0)

This release adds support for an optional `extra` section in the config file (for user-defined extra information that is ignored by `mllam-data-prep`) and fixes a few minor issues. Note that to use `extra` section in the config file the schema version in the config file must be increased to `v0.5.0`.

### Added

- Add optional section called `extra` to config file to allow for user-defined extra information that is ignored by `mllam-data-prep` but can be used by downstream applications. ![\#18](https://github.com/mllam/mllam-data-prep/pull/18), @leifdenby

### Changed

- remove f-string from `name_format` in config examples [\#35](https://github.com/mllam/mllam-data-prep/pull/35)
- replace global config for `dataclass_wizard` on `mllam_data_prep.config.Config` with config specific to that dataclass (to avoid conflicts with other uses of `dataclass_wizard`) [\#36](https://github.com/mllam/mllam-data-prep/pull/36)
- Schema version bumped to `v0.5.0` to match release version that supports optional `extra` section in config [\#18](https://github.com/mllam/mllam-data-prep/pull/18)


## [v0.4.0](https://github.com/mllam/mllam-data-prep/releases/tag/v0.4.0)

[All changes](https://github.com/mllam/mllam-data-prep/compare/v0.3.0...v0.4.0)

This release adds support for defining the output path in the command line
interface and addresses bugs around optional dependencies for
`dask.distributed`.

### Added

<<<<<<< HEAD
- add access to CLI via `mllam-data-prep` and add tests for CLI with/without `dask.distributed` ![\25](https://github.com/mllam/mllam-data-prep/pull/25).
=======
- add access to CLI via `mllam_data_prep` and add tests for CLI with/without `dask.distributed` ![\25](https://github.com/mllam/mllam-data-prep/pull/25).
>>>>>>> 1a795dd3
- add optional output path argument to parser. ![\#26](https://github.com/mllam/mllam-data-prep/pull/26)

### Changed

- fix bug by making dependency `distributed` optional ![\#27](https://github.com/mllam/mllam-data-prep/pull/27)
- change config example to call validation split `val` instead of `validation` [\#28](https://github.com/mllam/mllam-data-prep/pull/28)
- fix typo in install dependency `distributed` ![\#20](https://github.com/mllam/mllam-data-prep/pull/20)
- add missing `psutil` requirement. [\#21](https://github.com/mllam/mllam-data-prep/pull/21).


## [v0.3.0](https://github.com/mllam/mllam-data-prep/releases/tag/v0.3.0)

[All changes](https://github.com/mllam/mllam-data-prep/compare/v0.2.0...v0.3.0)

### Added

- add support for parallel processing using `dask.distributed` with command
  line flags `--dask-distributed-local-core-fraction` and
  `--dask-distributed-local-memory-fraction` to control the number of cores and
  memory to use on the local machine.
  ![\#16](https://github.com/mllam/mllam-data-prep/pull/16)


## [v0.2.0](https://github.com/mllam/mllam-data-prep/releases/tags/v0.2.0)

[All changes](https://github.com/mllam/mllam-data-prep/compare/v0.1.0...v0.2.0)

### Added

- add support for creating dataset splits (e.g. train, validation, test)
  through `output.splitting` section in the config file, and support for
  optionally compute statistics for a given split (with
  `output.splitting.splits.{split_name}.compute_statistics`).
  ![\#28](https://github.com/mllam/mllam-data-prep/pull/10).

- include `units` and `long_name` attributes for all stacked variables as
  `{output_variable}_units` and `{output_variable}_long_name`
  ![\#11](https://github.com/mllam/mllam-data-prep/pull/11).

- include version of `mllam-data-prep` in output
  ![\#12](https://github.com/mllam/mllam-data-prep/pull/12)

### Changed

- split dataset creation and storage to zarr into separate functions
  `mllam_data_prep.create_dataset(...)` and
  `mllam_data_prep.create_dataset_zarr(...)` respectively
  ![\#7](https://github.com/mllam/mllam-data-prep/pull/7)

- changes to spec from v0.1.0:
  - the `architecture` section has been renamed `output` to make it clearer
    that this section defines the properties of the output of `mllam-data-prep`
  - `sampling_dim` removed from `output` (previously `architecture`) section of
    spec, this is not needed to create the training data
  - the variables (and their dimensions) of the output definition has been
    renamed from `architecture.input_variables` to `output.variables`
  - coordinate value ranges for the dimensions of the output (i.e. what that
    the architecture expects as input) has been renamed from
    `architecture.input_ranges` to `output.coord_ranges` to make the use more
    clear
  - selection on variable coordinates values is now set with
    `inputs.{dataset_name}.variables.{variable_name}.values` rather than
    `inputs.{dataset_name}.variables.{variable_name}.sel`
  - when dimension-mapping method `stack_variables_by_var_name` is used the
    formatting string for the new variable is now called `name_format` rather
    than `name`
  - when dimension-mapping is done by simply renaming a dimension this
    configuration now needs to be set by providing the named method (`rename`)
    explicitly through the `method` key, i.e. rather than `{to_dim}:
    {from_dim}` it is now `{to_dim}: {method: rename, dim: {from_dim}}` to
    match the signature of the other dimension-mapping methods.
  - attribute `inputs.{dataset_name}.name` attribute has been removed, with the
    key `dataset_name` this is superfluous

- relax minimuim python version requirement to `>3.8` to simplify downstream
  usage ![\#13](https://github.com/mllam/mllam-data-prep/pull/13)

## [v0.1.0](https://github.com/mllam/mllam-data-prep/releases/tag/v0.1.0)

First tagged release of `mllam-data-prep` which includes functionality to
declaratively (in a yaml-config file) describe how the variables and
coordinates of a set of zarr-based source datasets are mapped to a new set of
variables with new coordinates to single a training dataset and write this
resulting single dataset to a new zarr dataset. This explicit mapping gives the
flexibility to target different different model architectures (which may
require different inputs with different shapes between architectures).<|MERGE_RESOLUTION|>--- conflicted
+++ resolved
@@ -59,11 +59,7 @@
 
 ### Added
 
-<<<<<<< HEAD
-- add access to CLI via `mllam-data-prep` and add tests for CLI with/without `dask.distributed` ![\25](https://github.com/mllam/mllam-data-prep/pull/25).
-=======
 - add access to CLI via `mllam_data_prep` and add tests for CLI with/without `dask.distributed` ![\25](https://github.com/mllam/mllam-data-prep/pull/25).
->>>>>>> 1a795dd3
 - add optional output path argument to parser. ![\#26](https://github.com/mllam/mllam-data-prep/pull/26)
 
 ### Changed
