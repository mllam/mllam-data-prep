schema_version: v0.2.0+dev
dataset_version: v0.1.0

output:
  variables:
    static: [grid_index, static_feature]
    state: [time, grid_index, state_feature]
    forcing: [time, grid_index, forcing_feature]
  coord_ranges:
    time:
      start: 1990-09-03T00:00
      end: 1990-09-09T00:00
      step: PT3H
  chunking:
    time: 1
  splitting:
    dim: time
    splits:
      train:
        start: 1990-09-03T00:00
        end: 1990-09-06T00:00
        compute_statistics:
          ops: [mean, std, diff_mean, diff_std]
          dims: [grid_index, time]
      val:
        start: 1990-09-06T00:00
        end: 1990-09-07T00:00
      test:
        start: 1990-09-07T00:00
        end: 1990-09-09T00:00

inputs:
  danra_height_levels:
    path: https://mllam-test-data.s3.eu-north-1.amazonaws.com/height_levels.zarr
    dims: [time, x, y, altitude]
    variables:
      u:
        altitude:
          values: [100,]
          units: m
      v:
        altitude:
          values: [100, ]
          units: m
    dim_mapping:
      time:
        method: rename
        dim: time
      state_feature:
        method: stack_variables_by_var_name
        dims: [altitude]
        name_format: "{var_name}{altitude}m"
      grid_index:
        method: stack
        dims: [x, y]
    target_output_variable: state

  danra_surface:
    path: https://mllam-test-data.s3.eu-north-1.amazonaws.com/single_levels.zarr
    dims: [time, x, y]
    variables:
      # use surface incoming shortwave radiation as forcing
      - swavr0m
    dim_mapping:
      time:
        method: rename
        dim: time
      grid_index:
        method: stack
        dims: [x, y]
      forcing_feature:
        method: stack_variables_by_var_name
        name_format: "{var_name}"
    target_output_variable: forcing

  danra_lsm:
    path: https://mllam-test-data.s3.eu-north-1.amazonaws.com/lsm.zarr
    dims: [x, y]
    variables:
      - lsm
    dim_mapping:
      grid_index:
        method: stack
        dims: [x, y]
      static_feature:
        method: stack_variables_by_var_name
<<<<<<< HEAD
        name_format: f"{var_name}"
    target_output_variable: static

extra:
  projection:
    class_name: LambertConformal
    kwargs:
      central_longitude: 25.0
      central_latitude: 56.7
      standard_parallels: [56.7, 56.7]
=======
        name_format: "{var_name}"
    target_output_variable: static
>>>>>>> 4eceee8b
<|MERGE_RESOLUTION|>--- conflicted
+++ resolved
@@ -84,8 +84,7 @@
         dims: [x, y]
       static_feature:
         method: stack_variables_by_var_name
-<<<<<<< HEAD
-        name_format: f"{var_name}"
+        name_format: "{var_name}"
     target_output_variable: static
 
 extra:
@@ -94,8 +93,4 @@
     kwargs:
       central_longitude: 25.0
       central_latitude: 56.7
-      standard_parallels: [56.7, 56.7]
-=======
-        name_format: "{var_name}"
-    target_output_variable: static
->>>>>>> 4eceee8b
+      standard_parallels: [56.7, 56.7]