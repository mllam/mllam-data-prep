--- conflicted
+++ resolved
@@ -65,12 +65,10 @@
     variables:
       # use surface incoming shortwave radiation as forcing
       - swavr0m
-<<<<<<< HEAD
     projections:
       danra_projection:
         dims: [x, y]
         crs_wkt: 'PROJCRS["DMI HARMONIE DANRA lambert projection", BASEGEOGCRS["DMI HARMONIE DANRA lambert CRS", DATUM["DMI HARMONIE DANRA lambert datum", ELLIPSOID["Sphere", 6367470, 0, LENGTHUNIT["metre", 1, ID["EPSG", 9001]]]], PRIMEM["Greenwich", 0, ANGLEUNIT["degree", 0.0174532925199433, ID["EPSG", 8901]]], ID["EPSG",4035]], CONVERSION["Lambert Conic Conformal (2SP)", METHOD["Lambert Conic Conformal (2SP)", ID["EPSG", 9802]], PARAMETER["Latitude of false origin", 56.7, ANGLEUNIT["degree", 0.0174532925199433, ID["EPSG", 8821]]], PARAMETER["Longitude of false origin", 25, ANGLEUNIT["degree", 0.0174532925199433, ID["EPSG", 8822]]], PARAMETER["Latitude of 1st standard parallel", 56.7, ANGLEUNIT["degree", 0.0174532925199433, ID["EPSG", 8823]]], PARAMETER["Latitude of 2nd standard parallel", 56.7, ANGLEUNIT["degree", 0.0174532925199433, ID["EPSG", 8824]]], PARAMETER["Easting at false origin", 0, LENGTHUNIT["metre", 1, ID["EPSG", 8826]]], PARAMETER["Northing at false origin", 0, LENGTHUNIT["metre", 1, ID["EPSG", 8827]]]], CS[Cartesian, 2], AXIS["(E)", east, ORDER[1], LENGTHUNIT["metre", 1, ID["EPSG", 9001]]], AXIS["(N)", north, ORDER[2], LENGTHUNIT["metre", 1, ID["EPSG", 9001]]], USAGE[AREA["Denmark and surrounding regions"], BBOX[47, -3, 65, 25], SCOPE["Danra reanalysis projection"]]]'
-=======
     derived_variables:
       # derive variables to be used as forcings
       toa_radiation:
@@ -89,7 +87,6 @@
           time: ds_input.time
           component: cos
         function: mllam_data_prep.ops.derive_variable.time_components.calculate_hour_of_day
->>>>>>> 4299aab7
     dim_mapping:
       time:
         method: rename
