from dataclasses import dataclass, field
from typing import Any, Dict, List, Optional, Union

import dataclass_wizard
from dataclass_wizard import JSONWizard


class InvalidConfigException(Exception):
    pass


def validate_config(config_inputs):
    """
    Validate that, in the config:
    - either `variables` or `derived_variables` are present in the config
    - if both `variables` and `derived_variables` are present, that they don't
      add the same variables to the dataset

    Parameters
    ----------
    config_inputs: Dict[str, InputDataset]

    Returns
    -------
    """

    for input_dataset_name, input_dataset in config_inputs.items():
        if not input_dataset.variables and not input_dataset.derived_variables:
            raise InvalidConfigException(
                f"Input dataset '{input_dataset_name}' is missing the keys `variables` and/or"
                " `derived_variables`. Make sure that you update the config so that the input"
                f" dataset '{input_dataset_name}' contains at least either a `variables` or"
                " `derived_variables` section."
            )
        elif input_dataset.variables and input_dataset.derived_variables:
            # Check so that there are no overlapping variables
            if isinstance(input_dataset.variables, list):
                variable_vars = input_dataset.variables
            elif isinstance(input_dataset.variables, dict):
                variable_vars = input_dataset.variables.keys()
            else:
                raise TypeError(
                    f"Expected an instance of list or dict, but got {type(input_dataset.variables)}."
                )
            derived_variable_vars = input_dataset.derived_variables.keys()
            common_vars = list(set(variable_vars) & set(derived_variable_vars))
            if len(common_vars) > 0:
                raise InvalidConfigException(
                    "Both `variables` and `derived_variables` include the following variables name(s):"
                    f" '{', '.join(common_vars)}'. This is not allowed. Make sure that there"
                    " are no overlapping variable names between `variables` and `derived_variables`,"
                    f" either by renaming or removing '{', '.join(common_vars)}' from one of them."
                )


@dataclass
class Range:
    """
    Defines a range for a variable to be used for selection, i.e.
    `xarray.Dataset.sel({var_name}: slice({start}, {end}, {step}))`, the variable
    name is the key in the dictionary and the slice object is created from the
    `start`, `end`, and `step` attributes.

    Attributes
    ----------
    start: str
        The start of the range, e.g. "1990-09-03T00:00", 0, or 0.0.
    end: str
        The end of the range, e.g. "1990-09-04T00:00", 1, or 1.0.
    step: str
        The step size for the range, e.g. "PT3H", 1, or 1.0. If not given
        then the entire range will be selected.
    """

    start: Union[str, int, float]
    end: Union[str, int, float]
    step: Union[str, int, float] = None


@dataclass
class ValueSelection:
    """
    Defines a selection on the coordinate values of a variable, the
    `values` attribute can either be a list of values to select or a
    `Range` object to select a range of values. This is used to create
    a slice object for the selection. Optionally, the `units` attribute can be
    used to specify the units of the values which will used to ensure that
    the `units` attribute of the variable has the same value.

    Attributes:
        values: The values to select.
        units: The units of the values.
    """

    values: Union[List[Union[float, int]], Range]
    units: str = None


@dataclass
class DerivedVariable:
    """
    Defines a derived variables, where the function (for calculating the variable) and
    the kwargs (arguments to function) are specified. kwargs can contain both arguments
    which should extract/select data from the input dataset, in which case they should
    have the "ds_input." prefix to distinguish them from other argument that should not
    be extracted from the dataset (e.g. a string to indicate if the sine or cosine
    component should be extracted).

    Optionally, attributes to the derived variable can be specified in `attrs`, e.g.
    {"attrs": "units": "W*m**-2, "long_name": "top-of-the-atmosphere radiation"}.
    In case a function does not return an `xr.DataArray` with the required attributes
    (`units` and `long_name`) set, these have to be specified in `attrs`.

    Attributes:
        kwargs: Variables required for calculating the derived variable.
        function: Function used to calculate the derived variable.
        attrs: Attributes (e.g. `units` and `long_name`) to set for the derived variable.
    """

    kwargs: Dict[str, str]
    function: str
    attrs: Optional[Dict[str, str]] = field(default_factory=dict)


@dataclass
class DimMapping:
    """
    Defines the process for mapping dimensions and variables from an input
    dataset to a single new dimension (as in dimension in the
    output dataset of the dataset generation).

    There are three methods implemented for mapping:
    - "rename":
        Renames a dimension in the dataset to a new name.

        E.g. adding a dim-mapping as `{"time": {"method": "rename", "dim": "analysis_time"}}`
        will rename the "analysis_time" dimension in the input dataset to "time" dimension in the output.

    - "stack_variables_by_var_name":
        Stacks all variables along a new dimension that is mapped to the output dimensions name given.

        E.g. adding a dim-mapping as
        `{"state_feature": {"method": "stack_variables_by_var_name", "name_format": "{var_name}{altitude}m", dims: [altitude]}}`
        will stack all variables in the input dataset along the "state_feature" dimension in the output
        and the coordinate values will be given as f"{var_name}{altitude}m" where `var_name` is the name
        of the variable and `altitude` is the value of the "altitude" coordinate.
        If any dimensions are specified in the `dims` attribute, then the these dimensions will
        also be stacked into this new dimension, and the `name_format` attribute can be used to
        use the coordinate values from the stacked dimensions in the new coordinate values.

    - "stack":
        Stacks the provided coordinates and maps the result to the output dimension.

        E.g. `{"grid_index": {"method": "stack", "dims": ["x", "y"]}}` will stack the "x" and "y"
        dimensions in the input dataset into a new "grid_index" dimension in the output.

    Attributes:
        method: The method used for mapping.
        dims: The dimensions to be mapped.
        name_format: The format for naming the mapped dimensions.

    Attributes
    ----------
    method: str
        The method used for mapping. The options are:
        - "rename": Renames a dimension in the dataset to a new name.
        - "stack_variables_by_var_name": Stacks all variables along a new dimension that is mapped to the output dimensions name given.
        - "stack": Stacks the provided coordinates and maps the result to the output dimension.
    dims: List[str]
        The dimensions to be mapped when using the "stack" or "stack_variables_by_var_name" methods.
    dim: str
        The dimension to be renamed when using the "rename" method.
    name_format: str
        The format for naming the mapped dimensions when using the "stack_variables_by_var_name" method.
    """

    method: str
    dims: Optional[List[str]] = None
    dim: Optional[str] = None
    name_format: str = field(default=None)


@dataclass
class Projection:
    """
    Definition of a single coordinate reference system (CRS) projection that
    variables in the dataset refer to.

    Attributes
    ----------
    dims : List[str]
        The dimensions of the projection, usually ["x", "y"].
    crs_wkt : str
        The well-known text (WKT) representation of the CRS. For compatibility with cartopy the WKT string
        needs to contain a BBOX parameter, e.g. `crs_wkt = "PROJCS[...], BBOX[...]"`.
        Registered CRSs at e.g. EPSG can be used as well, e.g. `crs_wkt = "EPSG:4326"`. These often will resolve to
        a WKT string that includes the BBOX parameter (see https://epsg.io/4326).
    """

    dims: List[str]
    crs_wkt: str


@dataclass
class InputDataset:
    """
    Definition of a single input dataset which will be mapped to one the
    variables that have been defined as output variables in the produced dataset
    (i.e. the input variables for model architecture being targeted by the dataset).
    The definition for a input dataset includes setting
        1) the path to the dataset,
        2) the expected dimensions of the dataset,
        3) the variables to select from the dataset (and optionally subsection
           along the coordinates for each variable) or the variables to derive
           from the dataset, and finally
        4) the method by which the dimensions and variables of the dataset are
           mapped to one of the output variables (this includes stacking of all
           the selected variables into a new single variable along a new coordinate,
           and may include renaming and stacking dimensions existing dimensions).

    Attributes
    ----------
    path: str
        Path to the dataset, e.g. the path to a zarr dataset or netCDF file.
        This can be anything that can be passed to `xarray.open_dataset`
    dims: List[str]
        List of the expected dimensions of the dataset. E.g. `["time", "x", "y"]`.
        These will be checked to ensure consistency of the dataset being read.
    dim_mapping: Dict[str, DimMapping]
        Mapping of the variables and dimensions in the input dataset to the dimensions of the
        output variable (`target_output_variable`). The key is the name of the output dimension to map to
        and the ´DimMapping´ describes how to map the dimensions and variables of the input dataset
        to this input dimension for the output variable.
    target_output_variable: str
        The name of the output variable (i.e. the name of a variable that that is expected by
        the architecture to exist in the training dataset). If multiple datasets map to the same variable,
        then the data from all datasets will be concatenated along the dimension that isn't shared
        (e.g. two datasets that coincide in space and time will only differ in the feature dimension,
        so the two will be combined by concatenating along the feature dimension).
        If a single shared coordinate cannot be found then an exception will be raised.
    variables: Union[List[str], Dict[str, Dict[str, ValueSelection]]]
        List of the variables to select from the dataset. E.g. `["temperature", "precipitation"]`
        or a dictionary where the keys are the variable names and the values are dictionaries
        defining the selection for each variable. E.g. `{"temperature": levels: {"values": [1000, 950, 900]}}`
        would select the "temperature" variable and only the levels 1000, 950, and 900.
    derived_variables: Dict[str, DerivedVariable]
        Dictionary of variables to derive from the dataset, where the keys are the names variables will be given and
        the values are `DerivedVariable` definitions that specify how to derive a variable.
    """

    path: str
    dims: List[str]
<<<<<<< HEAD
    variables: Union[
        List[str],
        Dict[str, Dict[str, ValueSelection]],
        Dict[str, Dict[str, Dict[str, str]]],
    ]
    dim_mapping: Dict[str, DimMapping]
    target_output_variable: str
    projections: Dict[str, Projection]
    attributes: Dict[str, Any] = None
=======
    dim_mapping: Dict[str, DimMapping]
    target_output_variable: str
    variables: Optional[Union[List[str], Dict[str, Dict[str, ValueSelection]]]] = None
    derived_variables: Optional[Dict[str, DerivedVariable]] = None
    attributes: Optional[Dict[str, Any]] = field(default_factory=dict)
>>>>>>> 4299aab7


@dataclass
class Statistics:
    """
    Define the statistics to compute for the output dataset, this includes defining
    the the statistics to compute and the dimensions to compute the statistics over.
    The statistics will be computed for each variable in the output dataset seperately.

    Attributes
    ----------
    ops: List[str]
        The statistics to compute, e.g. ["mean", "std", "min", "max"].
    dims: List[str]
        The dimensions to compute the statistics over, e.g. ["time", "grid_index"].
    """

    ops: List[str]
    dims: List[str]


@dataclass
class Split:
    """
    Define the `start` and `end` coordinate value (e.g. time) for a split of the dataset and optionally
    the statistics to compute for the split.

    Attributes
    ----------
    start: str
        The start of the split, e.g. "1990-09-03T00:00".
    end: str
        The end of the split, e.g. "1990-09-04T00:00".
    compute_statistics: StatisticsInput
        The statistics to compute for the split.
    """

    start: str
    end: str
    compute_statistics: Statistics = None


@dataclass
class Splitting:
    """
    dim: str
        The dimension to split the dataset along, e.g. "time", this must be provided if splits are defined.

    splits: Dict[str, Split]
        Defines the splits of the dataset, the keys are the names of the splits and the values
        are the `Split` objects defining the start and end of the split. Optionally, the
        `compute_statistics` attribute can be used to define the statistics to compute for the split.
    """

    dim: str
    splits: Dict[str, Split]


@dataclass
class Output:
    """
    Definition of the output dataset that will be created by the dataset generation, you should
    adapt this to the architecture of the model that you are going to using the dataset with. This
    includes defining what input variables the architecture expects (and the dimensions of each),
    the expected value range for each coordinate, and the chunking information for each dimension.

    Attributes
    ----------
    variables: Dict[str, List[str]]
        Defines the variables of the produced output, i.e. the input variables for the model
        architecture. The keys are the variable names to create and the values are lists of
        the dimensions. E.g. `{"static": ["grid_index", "feature"], "state": ["time",
        "grid_index", "state_feature"]}` would define that the architecture expects a variable
        named "static" with dimensions "grid_index" and "feature" and a variable named "state" with
        dimensions "time", "grid_index", and "state_feature".

    coord_ranges: Dict[str, Range]
        Defines the expected value range for each coordinate. The keys are the
        name of the coordinate and the values are the range, e.g.
        `{"time": {"start": "1990-09-03T00:00", "end": "1990-09-04T00:00", "step": "PT3H"}}`
        would define that the "time" coordinate should have values between
        "1990-09-03T00:00" and "1990-09-04T00:00" with a step size of 3 hours.
        These range definitions are both used to ensure that the input dataset
        has the expected range and to select the correct values from the input
        dataset. If not given then the entire range will be selected.

    chunking: Dict[str, int]
        Defines the chunking information for each dimension. The keys are the
        names of the dimensions and the values are the chunk size for that dimension.
        If chunking is not specified for a dimension, then the entire dimension
        will be a single chunk.

    splitting: Splitting
        Defines the splits of the dataset (e.g. train, test, validation), the dimension to split
        the dataset along, and optionally the statistics to compute for each split.
    """

    variables: Dict[str, List[str]]
    coord_ranges: Dict[str, Range] = None
    chunking: Dict[str, int] = field(default_factory=dict)
    splitting: Splitting = None


@dataclass
class Config(dataclass_wizard.JSONWizard, dataclass_wizard.YAMLWizard):
    """Configuration for the model.

    Attributes:
        schema_version: Version of the config file schema.
        dataset_version: Version of the dataset itself.
        architecture: Information about the model architecture this dataset is intended for.
        inputs: Input datasets for the model.

    Attributes
    ----------
    output: Output
        Information about the structure of the output from mllam-data-prep, you should set this
        to matchthe model architecture this dataset is intended for. This
        covers defining what input variables the architecture expects (and the dimensions of each),
        the expected value range for each coordinate, and the chunking information for each dimension.
    inputs: Dict[str, InputDataset]
        Input datasets for the model. The keys are the names of the datasets and the values are
        the input dataset configurations.
    extra: Dict[str, Any]
        Extra information to include in the config file. This will be ignored by the
        `mllam_data_prep` library, but can be used to include additional information
        that is useful for the user.
    schema_version: str
        Version string for the config file schema.
    dataset_version: str
        Version string for the dataset itself.
    """

    output: Output
    inputs: Dict[str, InputDataset]
    schema_version: str
    dataset_version: str
    extra: Dict[str, Any] = None

    def __post_init__(self):
        validate_config(self.inputs)

    class _(JSONWizard.Meta):
        raise_on_unknown_json_key = True


if __name__ == "__main__":
    import argparse

    argparser = argparse.ArgumentParser()
    argparser.add_argument(
        "-f", help="Path to the yaml file to load.", default="example.danra.yaml"
    )
    args = argparser.parse_args()

    assert args.f.endswith(".yaml"), "Config file must have a .yaml extension."
    config = Config.from_yaml_file(args.f)
    import rich

    rich.print(config)<|MERGE_RESOLUTION|>--- conflicted
+++ resolved
@@ -250,23 +250,12 @@
 
     path: str
     dims: List[str]
-<<<<<<< HEAD
-    variables: Union[
-        List[str],
-        Dict[str, Dict[str, ValueSelection]],
-        Dict[str, Dict[str, Dict[str, str]]],
-    ]
-    dim_mapping: Dict[str, DimMapping]
-    target_output_variable: str
-    projections: Dict[str, Projection]
-    attributes: Dict[str, Any] = None
-=======
     dim_mapping: Dict[str, DimMapping]
     target_output_variable: str
     variables: Optional[Union[List[str], Dict[str, Dict[str, ValueSelection]]]] = None
     derived_variables: Optional[Dict[str, DerivedVariable]] = None
+    projections: Optional[Dict[str, Projection]] = None
     attributes: Optional[Dict[str, Any]] = field(default_factory=dict)
->>>>>>> 4299aab7
 
 
 @dataclass
