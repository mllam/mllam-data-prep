--- conflicted
+++ resolved
@@ -366,17 +366,19 @@
     splitting: Splitting
         Defines the splits of the dataset (e.g. train, test, validation), the dimension to split
         the dataset along, and optionally the statistics to compute for each split.
+
+    domain_cropping: ConvexHullCropping
+        Defines the method applied for cropping the spatial domain before writing
+        the transformed output dataset. This is typically used when you want to
+        create a dataset to provide data in a boundary around a limited-area
+        domain.
     """
 
     variables: Dict[str, List[str]]
     coord_ranges: Dict[str, Range] = field(default_factory=dict)
     chunking: Dict[str, int] = field(default_factory=dict)
-<<<<<<< HEAD
-    splitting: Splitting = None
-    domain_cropping: ConvexHullCropping = None
-=======
     splitting: Optional[Splitting] = None
->>>>>>> a9396039
+    domain_cropping: Optional[ConvexHullCropping] = None
 
 
 @dataclass
@@ -420,7 +422,6 @@
 
     class _(JSONWizard.Meta):
         raise_on_unknown_json_key = True
-        skip_defaults_if = dataclass_wizard.IS(None)
 
 
 class UnsupportedMllamDataPrepVersion(Exception):
