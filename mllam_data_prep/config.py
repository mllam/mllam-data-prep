from dataclasses import dataclass, field
from datetime import datetime, timedelta
from typing import Any, Dict, List, Optional, Union

import dataclass_wizard
from dataclass_wizard import JSONWizard


class InvalidConfigException(Exception):
    pass


def validate_config(config_inputs):
    """
    Validate that, in the config:
    - either `variables` or `derived_variables` are present in the config
    - if both `variables` and `derived_variables` are present, that they don't
      add the same variables to the dataset

    Parameters
    ----------
    config_inputs: Dict[str, InputDataset]

    Returns
    -------
    """

    for input_dataset_name, input_dataset in config_inputs.items():
        if not input_dataset.variables and not input_dataset.derived_variables:
            raise InvalidConfigException(
                f"Input dataset '{input_dataset_name}' is missing the keys `variables` and/or"
                " `derived_variables`. Make sure that you update the config so that the input"
                f" dataset '{input_dataset_name}' contains at least either a `variables` or"
                " `derived_variables` section."
            )
        elif input_dataset.variables and input_dataset.derived_variables:
            # Check so that there are no overlapping variables
            if isinstance(input_dataset.variables, list):
                variable_vars = input_dataset.variables
            elif isinstance(input_dataset.variables, dict):
                variable_vars = input_dataset.variables.keys()
            else:
                raise TypeError(
                    f"Expected an instance of list or dict, but got {type(input_dataset.variables)}."
                )
            derived_variable_vars = input_dataset.derived_variables.keys()
            common_vars = list(set(variable_vars) & set(derived_variable_vars))
            if len(common_vars) > 0:
                raise InvalidConfigException(
                    "Both `variables` and `derived_variables` include the following variables name(s):"
                    f" '{', '.join(common_vars)}'. This is not allowed. Make sure that there"
                    " are no overlapping variable names between `variables` and `derived_variables`,"
                    f" either by renaming or removing '{', '.join(common_vars)}' from one of them."
                )


@dataclass
class Range:
    """
    Defines a range for a variable to be used for selection, i.e.
    `xarray.Dataset.sel({var_name}: slice({start}, {end}, {step}))`, the variable
    name is the key in the dictionary and the slice object is created from the
    `start`, `end`, and `step` attributes.

    Attributes
    ----------
    start: str
        The start of the range, e.g. "1990-09-03T00:00", 0, or 0.0.
    end: str
        The end of the range, e.g. "1990-09-04T00:00", 1, or 1.0.
    step: str
        The step size for the range, e.g. "PT3H", 1, or 1.0. If not given
        then the entire range will be selected.
    """

<<<<<<< HEAD
    start: Union[str, int, float, datetime]
    end: Union[str, int, float, datetime]
    step: Union[str, int, float, timedelta] = None
=======
    start: Union[str, int, float]
    end: Union[str, int, float]
    step: Optional[Union[str, int, float]] = None
>>>>>>> 144ca100


@dataclass
class ValueSelection:
    """
    Defines a selection on the coordinate values of a variable, the
    `values` attribute can either be a list of values to select or a
    `Range` object to select a range of values. This is used to create
    a slice object for the selection. Optionally, the `units` attribute can be
    used to specify the units of the values which will used to ensure that
    the `units` attribute of the variable has the same value.

    Attributes:
        values: The values to select.
        units: The units of the values.
    """

    values: Union[List[Union[float, int]], Range]
    units: Optional[str] = None


@dataclass
class DerivedVariable:
    """
    Defines a derived variables, where the function (for calculating the variable) and
    the kwargs (arguments to function) are specified. kwargs can contain both arguments
    which should extract/select data from the input dataset, in which case they should
    have the "ds_input." prefix to distinguish them from other argument that should not
    be extracted from the dataset (e.g. a string to indicate if the sine or cosine
    component should be extracted).

    Optionally, attributes to the derived variable can be specified in `attrs`, e.g.
    {"attrs": "units": "W*m**-2, "long_name": "top-of-the-atmosphere radiation"}.
    In case a function does not return an `xr.DataArray` with the required attributes
    (`units` and `long_name`) set, these have to be specified in `attrs`.

    Attributes:
        kwargs: Variables required for calculating the derived variable.
        function: Function used to calculate the derived variable.
        attrs: Attributes (e.g. `units` and `long_name`) to set for the derived variable.
    """

    kwargs: Dict[str, str]
    function: str
    attrs: Optional[Dict[str, str]] = field(default_factory=dict)


@dataclass
class DimMapping:
    """
    Defines the process for mapping dimensions and variables from an input
    dataset to a single new dimension (as in dimension in the
    output dataset of the dataset generation).

    There are three methods implemented for mapping:
    - "rename":
        Renames a dimension in the dataset to a new name.

        E.g. adding a dim-mapping as `{"time": {"method": "rename", "dim": "analysis_time"}}`
        will rename the "analysis_time" dimension in the input dataset to "time" dimension in the output.

    - "stack_variables_by_var_name":
        Stacks all variables along a new dimension that is mapped to the output dimensions name given.

        E.g. adding a dim-mapping as
        `{"state_feature": {"method": "stack_variables_by_var_name", "name_format": "{var_name}{altitude}m", dims: [altitude]}}`
        will stack all variables in the input dataset along the "state_feature" dimension in the output
        and the coordinate values will be given as f"{var_name}{altitude}m" where `var_name` is the name
        of the variable and `altitude` is the value of the "altitude" coordinate.
        If any dimensions are specified in the `dims` attribute, then the these dimensions will
        also be stacked into this new dimension, and the `name_format` attribute can be used to
        use the coordinate values from the stacked dimensions in the new coordinate values.

    - "stack":
        Stacks the provided coordinates and maps the result to the output dimension.

        E.g. `{"grid_index": {"method": "stack", "dims": ["x", "y"]}}` will stack the "x" and "y"
        dimensions in the input dataset into a new "grid_index" dimension in the output.

    Attributes:
        method: The method used for mapping.
        dims: The dimensions to be mapped.
        name_format: The format for naming the mapped dimensions.

    Attributes
    ----------
    method: str
        The method used for mapping. The options are:
        - "rename": Renames a dimension in the dataset to a new name.
        - "stack_variables_by_var_name": Stacks all variables along a new dimension that is mapped to the output dimensions name given.
        - "stack": Stacks the provided coordinates and maps the result to the output dimension.
    dims: List[str]
        The dimensions to be mapped when using the "stack" or "stack_variables_by_var_name" methods.
    dim: str
        The dimension to be renamed when using the "rename" method.
    name_format: str
        The format for naming the mapped dimensions when using the "stack_variables_by_var_name" method.
    """

    method: str
    dims: Optional[List[str]] = None
    dim: Optional[str] = None
    name_format: Optional[str] = field(default=None)
    coord_ranges: Optional[Dict[str, Range]] = field(default_factory=dict)


@dataclass
class InputDataset:
    """
    Definition of a single input dataset which will be mapped to one the
    variables that have been defined as output variables in the produced dataset
    (i.e. the input variables for model architecture being targeted by the dataset).
    The definition for a input dataset includes setting
        1) the path to the dataset,
        2) the expected dimensions of the dataset,
        3) the variables to select from the dataset (and optionally subsection
           along the coordinates for each variable) or the variables to derive
           from the dataset, and finally
        4) the method by which the dimensions and variables of the dataset are
           mapped to one of the output variables (this includes stacking of all
           the selected variables into a new single variable along a new coordinate,
           and may include renaming and stacking dimensions existing dimensions).

    Attributes
    ----------
    path: str
        Path to the dataset, e.g. the path to a zarr dataset or netCDF file.
        This can be anything that can be passed to `xarray.open_dataset`
    dims: List[str]
        List of the expected dimensions of the dataset. E.g. `["time", "x", "y"]`.
        These will be checked to ensure consistency of the dataset being read.
    dim_mapping: Dict[str, DimMapping]
        Mapping of the variables and dimensions in the input dataset to the dimensions of the
        output variable (`target_output_variable`). The key is the name of the output dimension to map to
        and the ´DimMapping´ describes how to map the dimensions and variables of the input dataset
        to this input dimension for the output variable.
    target_output_variable: str
        The name of the output variable (i.e. the name of a variable that that is expected by
        the architecture to exist in the training dataset). If multiple datasets map to the same variable,
        then the data from all datasets will be concatenated along the dimension that isn't shared
        (e.g. two datasets that coincide in space and time will only differ in the feature dimension,
        so the two will be combined by concatenating along the feature dimension).
        If a single shared coordinate cannot be found then an exception will be raised.
    variables: Union[List[str], Dict[str, Dict[str, ValueSelection]]]
        List of the variables to select from the dataset. E.g. `["temperature", "precipitation"]`
        or a dictionary where the keys are the variable names and the values are dictionaries
        defining the selection for each variable. E.g. `{"temperature": levels: {"values": [1000, 950, 900]}}`
        would select the "temperature" variable and only the levels 1000, 950, and 900.
    derived_variables: Dict[str, DerivedVariable]
        Dictionary of variables to derive from the dataset, where the keys are the names variables will be given and
        the values are `DerivedVariable` definitions that specify how to derive a variable.
    """

    path: str
    dims: List[str]
    dim_mapping: Dict[str, DimMapping]
    target_output_variable: str
    variables: Optional[Union[List[str], Dict[str, Dict[str, ValueSelection]]]] = None
    derived_variables: Optional[Dict[str, DerivedVariable]] = None
    attributes: Optional[Dict[str, Any]] = field(default_factory=dict)
    coord_ranges: Optional[Dict[str, Range]] = None


@dataclass
class Statistics:
    """
    Define the statistics to compute for the output dataset, this includes defining
    the the statistics to compute and the dimensions to compute the statistics over.
    The statistics will be computed for each variable in the output dataset seperately.

    Attributes
    ----------
    ops: List[str]
        The statistics to compute, e.g. ["mean", "std", "min", "max"].
    dims: List[str]
        The dimensions to compute the statistics over, e.g. ["time", "grid_index"].
    """

    ops: List[str]
    dims: List[str]


@dataclass
class Split:
    """
    Define the `start` and `end` coordinate value (e.g. time) for a split of the dataset and optionally
    the statistics to compute for the split.

    Attributes
    ----------
    start: str
        The start of the split, e.g. "1990-09-03T00:00".
    end: str
        The end of the split, e.g. "1990-09-04T00:00".
    compute_statistics: StatisticsInput
        The statistics to compute for the split.
    """

    start: str
    end: str
    compute_statistics: Optional[Statistics] = None


@dataclass
class Splitting:
    """
    dim: str
        The dimension to split the dataset along, e.g. "time", this must be provided if splits are defined.

    splits: Dict[str, Split]
        Defines the splits of the dataset, the keys are the names of the splits and the values
        are the `Split` objects defining the start and end of the split. Optionally, the
        `compute_statistics` attribute can be used to define the statistics to compute for the split.
    """

    dim: str
    splits: Dict[str, Split]


@dataclass
class Output:
    """
    Definition of the output dataset that will be created by the dataset generation, you should
    adapt this to the architecture of the model that you are going to using the dataset with. This
    includes defining what input variables the architecture expects (and the dimensions of each),
    the expected value range for each coordinate, and the chunking information for each dimension.

    Attributes
    ----------
    variables: Dict[str, List[str]]
        Defines the variables of the produced output, i.e. the input variables for the model
        architecture. The keys are the variable names to create and the values are lists of
        the dimensions. E.g. `{"static": ["grid_index", "feature"], "state": ["time",
        "grid_index", "state_feature"]}` would define that the architecture expects a variable
        named "static" with dimensions "grid_index" and "feature" and a variable named "state" with
        dimensions "time", "grid_index", and "state_feature".

    coord_ranges: Dict[str, Range]
        Defines the expected value range for each coordinate. The keys are the
        name of the coordinate and the values are the range, e.g.
        `{"time": {"start": "1990-09-03T00:00", "end": "1990-09-04T00:00", "step": "PT3H"}}`
        would define that the "time" coordinate should have values between
        "1990-09-03T00:00" and "1990-09-04T00:00" with a step size of 3 hours.
        These range definitions are both used to ensure that the input dataset
        has the expected range and to select the correct values from the input
        dataset. If not given then the entire range will be selected.

    chunking: Dict[str, int]
        Defines the chunking information for each dimension. The keys are the
        names of the dimensions and the values are the chunk size for that dimension.
        If chunking is not specified for a dimension, then the entire dimension
        will be a single chunk.

    splitting: Splitting
        Defines the splits of the dataset (e.g. train, test, validation), the dimension to split
        the dataset along, and optionally the statistics to compute for each split.
    """

    variables: Dict[str, List[str]]
    coord_ranges: Dict[str, Range] = field(default_factory=dict)
    chunking: Dict[str, int] = field(default_factory=dict)
    splitting: Optional[Splitting] = None


@dataclass
class Config(dataclass_wizard.JSONWizard, dataclass_wizard.YAMLWizard):
    """Configuration for the model.

    Attributes:
        schema_version: Version of the config file schema.
        dataset_version: Version of the dataset itself.
        architecture: Information about the model architecture this dataset is intended for.
        inputs: Input datasets for the model.

    Attributes
    ----------
    output: Output
        Information about the structure of the output from mllam-data-prep, you should set this
        to matchthe model architecture this dataset is intended for. This
        covers defining what input variables the architecture expects (and the dimensions of each),
        the expected value range for each coordinate, and the chunking information for each dimension.
    inputs: Dict[str, InputDataset]
        Input datasets for the model. The keys are the names of the datasets and the values are
        the input dataset configurations.
    extra: Dict[str, Any]
        Extra information to include in the config file. This will be ignored by the
        `mllam_data_prep` library, but can be used to include additional information
        that is useful for the user.
    schema_version: str
        Version string for the config file schema.
    dataset_version: str
        Version string for the dataset itself.
    """

    output: Output
    inputs: Dict[str, InputDataset]
    schema_version: str
    dataset_version: str
    extra: Dict[str, Any] = field(default_factory=dict)

    def __post_init__(self):
        validate_config(self.inputs)

    class _(JSONWizard.Meta):
        raise_on_unknown_json_key = True


if __name__ == "__main__":
    import argparse

    argparser = argparse.ArgumentParser()
    argparser.add_argument(
        "-f", help="Path to the yaml file to load.", default="example.danra.yaml"
    )
    args = argparser.parse_args()

    assert args.f.endswith(".yaml"), "Config file must have a .yaml extension."
    config = Config.from_yaml_file(args.f)
    import rich

    rich.print(config)<|MERGE_RESOLUTION|>--- conflicted
+++ resolved
@@ -73,15 +73,9 @@
         then the entire range will be selected.
     """
 
-<<<<<<< HEAD
     start: Union[str, int, float, datetime]
     end: Union[str, int, float, datetime]
     step: Union[str, int, float, timedelta] = None
-=======
-    start: Union[str, int, float]
-    end: Union[str, int, float]
-    step: Optional[Union[str, int, float]] = None
->>>>>>> 144ca100
 
 
 @dataclass
