--- conflicted
+++ resolved
@@ -19,22 +19,16 @@
 from .ops.statistics import calc_stats
 from .ops.subsetting import extract_variable
 
-<<<<<<< HEAD
+if Version(zarr.__version__) >= Version("3"):
+    from zarr.codecs import BloscCodec, BloscShuffle
+else:
+    from numcodecs import Blosc
+
 # The config versions defined in SUPPORTED_CONFIG_VERSIONS are the ones currently supported.
 # The `extra` field in the config that was added between v0.2.0 and v0.5.0 is optional, and
 # the `derived_variables` field in the config added in v0.6.0 is also optional, so we can
 # support v0.2.0, v0.5.0, and v0.6.0
 SUPPORTED_CONFIG_VERSIONS = ["v0.2.0", "v0.5.0", "v0.6.0"]
-=======
-if Version(zarr.__version__) >= Version("3"):
-    from zarr.codecs import BloscCodec, BloscShuffle
-else:
-    from numcodecs import Blosc
-
-# the `extra` field in the config that was added between v0.2.0 and v0.5.0 is
-# optional, so we can support both v0.2.0 and v0.5.0
-SUPPORTED_CONFIG_VERSIONS = ["v0.2.0", "v0.5.0"]
->>>>>>> d14cd357
 
 
 def _check_dataset_attributes(ds, expected_attributes, dataset_name):
