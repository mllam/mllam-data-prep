[project]
name = "mllam-data-prep"
version = "0.6.0"
description = "dataset preparation for data-driven weather models"
authors = [
    {name = "Leif Denby", email = "lcd@dmi.dk"},
    {name = "Hauke Schulz", email = "has@dmi.dk"},
    {name = "Emy Alerskans", email = "ea@dmi.dk"},
    {name = "Eleni Briola", email = "elb@dmi.dk"},
    {name = "Joel Oskarsson", email = "joel.oskarsson@liu.se"},
    {name = "Kashif Rasul", email = "kashif.rasul@gmail.com"},
    {name = "Jordan Matelsky", email = "opensource@matelsky.com"},
    {name = "Martin Frølund", email = "maf@dmi.dk"},
]
dependencies = [
    "xarray>=2024.2.0",
    "zarr>=2.17.0",
    "pyyaml>=6.0.1",
    "loguru>=0.7.2",
    "isodate>=0.6.1",
    "requests>=2.31.0",
    "aiohttp>=3.9.3",
    "dataclass-wizard>=0.29.2",
    "semver>=3.0.2",
    "rich>=13.7.1",
    "dask>=2024.2.1",
    "psutil>=5.7.2",
<<<<<<< HEAD
    "parse>=1.20.2",
=======
    "packaging>=23.1",
    "deepdiff>=8.2.0",
>>>>>>> ce95c768
]
requires-python = ">=3.9"
readme = "README.md"
license = {text = "MIT"}

[project.optional-dependencies]
dask-distributed = [
    "dask[distributed]>=2024.7.1",
    "bokeh!=3.0.*,>=2.4.2",
]
[build-system]
requires = ["pdm-backend"]
build-backend = "pdm.backend"


[tool.isort]
profile = "black"

[tool.pdm]
distribution = true
[tool.pdm.dev-dependencies]
dev = [
    "pytest>=8.0.2",
    "ipdb>=0.13.13",
    "pre-commit>=3.7.1",
]
[project.scripts]
mllam_data_prep = "mllam_data_prep:cli.call"<|MERGE_RESOLUTION|>--- conflicted
+++ resolved
@@ -25,12 +25,9 @@
     "rich>=13.7.1",
     "dask>=2024.2.1",
     "psutil>=5.7.2",
-<<<<<<< HEAD
-    "parse>=1.20.2",
-=======
     "packaging>=23.1",
     "deepdiff>=8.2.0",
->>>>>>> ce95c768
+    "parse>=1.20.2",
 ]
 requires-python = ">=3.9"
 readme = "README.md"
