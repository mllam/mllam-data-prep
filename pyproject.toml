--- conflicted
+++ resolved
@@ -9,11 +9,8 @@
     {name = "Eleni Briola", email = "elb@dmi.dk"},
     {name = "Joel Oskarsson", email = "joel.oskarsson@liu.se"},
     {name = "Kashif Rasul", email = "kashif.rasul@gmail.com"},
-<<<<<<< HEAD
     {name = "Jordan Matelsky", email = "opensource@matelsky.com"},
-=======
     {name = "Martin Frølund", email = "maf@dmi.dk"},
->>>>>>> ecd535c5
 ]
 dependencies = [
     "xarray>=2024.2.0",
