import shutil
import tempfile
from pathlib import Path

import isodate
import pytest
import yaml

import mllam_data_prep as mdp
import tests.data as testdata


def _find_example_config_files():
    fps = Path(__file__).parent.parent.glob("example.*.yaml")
    examples = {fp.name.split(".")[1]: fp for fp in fps}
    return examples


EXAMPLE_YAML_FILES = _find_example_config_files()


@pytest.mark.parametrize("example_name", EXAMPLE_YAML_FILES.keys())
def test_yaml_example(example_name):
    fp_config = EXAMPLE_YAML_FILES[example_name]
    with tempfile.TemporaryDirectory(suffix=".zarr") as tmpdir:
        mdp.create_dataset_zarr(fp_config=fp_config, fp_zarr=tmpdir)


def test_gen_data():
    tmpdir = tempfile.TemporaryDirectory()
    testdata.create_data_collection(
        data_kinds=testdata.ALL_DATA_KINDS, fp_root=tmpdir.name
    )


def test_merging_static_and_surface_analysis():
    tmpdir = tempfile.TemporaryDirectory()
    datasets = testdata.create_data_collection(
        data_kinds=["surface_analysis", "static"], fp_root=tmpdir.name
    )

    # use 80% for training and 20% for testing
    t_train_start = testdata.T_START
    t_train_end = testdata.T_START + 0.8 * (testdata.T_END_ANALYSIS - testdata.T_START)
    t_test_start = t_train_end + testdata.DT_ANALYSIS
    t_test_end = testdata.T_END_ANALYSIS

    config = dict(
        schema_version=testdata.SCHEMA_VERSION,
        dataset_version="v0.1.0",
        output=dict(
            variables=dict(
                static=["grid_index", "static_feature"],
                state=["time", "grid_index", "state_feature"],
                forcing=["time", "grid_index", "forcing_feature"],
            ),
            coord_ranges=dict(
                time=dict(
                    start=testdata.T_START.isoformat(),
                    end=testdata.T_END_ANALYSIS.isoformat(),
                    step=isodate.duration_isoformat(testdata.DT_ANALYSIS),
                )
            ),
            splitting=dict(
                dim="time",
                splits=dict(
                    train=dict(
                        start=t_train_start.isoformat(),
                        end=t_train_end.isoformat(),
                        compute_statistics=dict(
                            ops=["mean", "std"],
                            dims=["time", "grid_index"],
                        ),
                    ),
                    test=dict(
                        start=t_test_start.isoformat(),
                        end=t_test_end.isoformat(),
                    ),
                ),
            ),
        ),
        inputs=dict(
            danra_surface=dict(
                path=datasets["surface_analysis"],
                dims=["analysis_time", "x", "y"],
                variables=testdata.DEFAULT_SURFACE_ANALYSIS_VARS,
                dim_mapping=dict(
                    time=dict(
                        method="rename",
                        dim="analysis_time",
                    ),
                    grid_index=dict(
                        method="stack",
                        dims=["x", "y"],
                    ),
                    forcing_feature=dict(
                        method="stack_variables_by_var_name",
                        name_format="{var_name}",
                    ),
                ),
                target_output_variable="forcing",
            ),
            danra_static=dict(
                path=datasets["static"],
                dims=["x", "y"],
                variables=testdata.DEFAULT_STATIC_VARS,
                dim_mapping=dict(
                    grid_index=dict(
                        method="stack",
                        dims=["x", "y"],
                    ),
                    static_feature=dict(
                        method="stack_variables_by_var_name",
                        name_format="{var_name}",
                    ),
                ),
                target_output_variable="static",
            ),
        ),
    )

    # write yaml config to file
    fn_config = "config.yaml"
    fp_config = Path(tmpdir.name) / fn_config
    with open(fp_config, "w") as f:
        yaml.dump(config, f)

    mdp.create_dataset_zarr(fp_config=fp_config)


@pytest.mark.parametrize("source_data_contains_time_range", [True, False])
@pytest.mark.parametrize(
    "time_stepsize",
    [testdata.DT_ANALYSIS, testdata.DT_ANALYSIS * 2, testdata.DT_ANALYSIS / 2],
)
def test_time_selection(source_data_contains_time_range, time_stepsize):
    """
    Check that time selection works as expected, so that when source
    data doesn't contain the time range specified in the config and exception
    is raised, and otherwise that the correct timesteps are in the output
    """

    tmpdir = tempfile.TemporaryDirectory()
    datasets = testdata.create_data_collection(
        data_kinds=["surface_analysis", "static"], fp_root=tmpdir.name
    )

    t_start_dataset = testdata.T_START
    t_end_dataset = t_start_dataset + (testdata.NT_ANALYSIS - 1) * testdata.DT_ANALYSIS

    if source_data_contains_time_range:
        t_start_config = t_start_dataset
        t_end_config = t_end_dataset
    else:
        t_start_config = t_start_dataset - testdata.DT_ANALYSIS
        t_end_config = t_end_dataset + testdata.DT_ANALYSIS

    config = dict(
        schema_version=testdata.SCHEMA_VERSION,
        dataset_version="v0.1.0",
        output=dict(
            variables=dict(
                static=["grid_index", "feature"],
                state=["time", "grid_index", "feature"],
                forcing=["time", "grid_index", "feature"],
            ),
            coord_ranges=dict(
                time=dict(
                    start=t_start_config.isoformat(),
                    end=t_end_config.isoformat(),
                    step=isodate.duration_isoformat(time_stepsize),
                )
            ),
        ),
        inputs=dict(
            danra_surface=dict(
                path=datasets["surface_analysis"],
                dims=["analysis_time", "x", "y"],
                variables=testdata.DEFAULT_SURFACE_ANALYSIS_VARS,
                dim_mapping=dict(
                    time=dict(
                        method="rename",
                        dim="analysis_time",
                    ),
                    grid_index=dict(
                        method="stack",
                        dims=["x", "y"],
                    ),
                    feature=dict(
                        method="stack_variables_by_var_name",
                        name_format="{var_name}",
                    ),
                ),
                target_output_variable="forcing",
            ),
        ),
    )

    # write yaml config to file
    fn_config = "config.yaml"
    fp_config = Path(tmpdir.name) / fn_config
    with open(fp_config, "w") as f:
        yaml.dump(config, f)

    # run the main function
    if source_data_contains_time_range and time_stepsize == testdata.DT_ANALYSIS:
        mdp.create_dataset_zarr(fp_config=fp_config)
    else:
        print(
            f"Expecting ValueError for source_data_contains_time_range={source_data_contains_time_range} and time_stepsize={time_stepsize}"
        )
        with pytest.raises(ValueError):
            mdp.create_dataset_zarr(fp_config=fp_config)


@pytest.mark.parametrize("use_common_feature_var_name", [True, False])
def test_feature_collision(use_common_feature_var_name):
    """
    Use to arch target_output_variable variables which have a different number of features and
    therefore need a unique feature dimension for each target_output_variable. This should raise
    a ValueError if the feature coordinates have the same name
    """
    tmpdir = tempfile.TemporaryDirectory()
    datasets = testdata.create_data_collection(
        data_kinds=["surface_analysis", "static"], fp_root=tmpdir.name
    )

    if use_common_feature_var_name:
        static_feature_var_name = state_feature_var_name = "feature"
    else:
        static_feature_var_name = "static_feature"
        state_feature_var_name = "state_feature"

    config = dict(
        schema_version=testdata.SCHEMA_VERSION,
        dataset_version="v0.1.0",
        output=dict(
            variables=dict(
                static=["grid_index", static_feature_var_name],
                state=["time", "grid_index", state_feature_var_name],
            ),
        ),
        inputs=dict(
            danra_surface=dict(
                path=datasets["surface_analysis"],
                dims=["analysis_time", "x", "y"],
                variables=testdata.DEFAULT_SURFACE_ANALYSIS_VARS,
                dim_mapping={
                    "time": dict(
                        method="rename",
                        dim="analysis_time",
                    ),
                    "grid_index": dict(
                        method="stack",
                        dims=["x", "y"],
                    ),
                    state_feature_var_name: dict(
                        method="stack_variables_by_var_name",
                        name_format="{var_name}",
                    ),
                },
                target_output_variable="state",
            ),
            danra_static=dict(
                path=datasets["static"],
                dims=["x", "y"],
                variables=testdata.DEFAULT_STATIC_VARS,
                dim_mapping={
                    "grid_index": dict(
                        dims=["x", "y"],
                        method="stack",
                    ),
                    static_feature_var_name: dict(
                        method="stack_variables_by_var_name",
                        name_format="{var_name}",
                    ),
                },
                target_output_variable="static",
            ),
        ),
    )

    # write yaml config to file
    fn_config = "config.yaml"
    fp_config = Path(tmpdir.name) / fn_config
    with open(fp_config, "w") as f:
        yaml.dump(config, f)

    if use_common_feature_var_name:
        with pytest.raises(mdp.InvalidConfigException):
            mdp.create_dataset_zarr(fp_config=fp_config)
    else:
        mdp.create_dataset_zarr(fp_config=fp_config)


<<<<<<< HEAD
=======
@pytest.mark.slow
def test_danra_example():
    fp_config = Path(__file__).parent.parent / "example.danra.yaml"
    with tempfile.TemporaryDirectory(suffix=".zarr") as tmpdir:
        mdp.create_dataset_zarr(fp_config=fp_config, fp_zarr=tmpdir)


>>>>>>> a9396039
@pytest.mark.parametrize("extra_content", [None, {"foobar": {"baz": 42}}])
def test_optional_extra_section(extra_content):
    """
    Test to ensure that the optional `extra` section of the config can contain
    arbitrary information and is not required for the config to be valid
    """
    tmpdir = tempfile.TemporaryDirectory()
    datasets = testdata.create_data_collection(
        data_kinds=["static"], fp_root=tmpdir.name
    )

    config_dict = dict(
        schema_version=testdata.SCHEMA_VERSION,
        dataset_version="v0.1.0",
        output=dict(
            variables=dict(
                static=["grid_index", "static_feature"],
            ),
        ),
        inputs=dict(
            danra_static=dict(
                path=datasets["static"],
                dims=["x", "y"],
                variables=testdata.DEFAULT_STATIC_VARS,
                dim_mapping=dict(
                    grid_index=dict(
                        method="stack",
                        dims=["x", "y"],
                    ),
                    static_feature=dict(
                        method="stack_variables_by_var_name",
                        name_format="{var_name}",
                    ),
                ),
                target_output_variable="static",
            ),
        ),
    )

    if extra_content is not None:
        config_dict["extra"] = extra_content

    # write yaml config to file
    fn_config = "config.yaml"
    fp_config = Path(tmpdir.name) / fn_config
    with open(fp_config, "w") as f:
        yaml.dump(config_dict, f)

    mdp.create_dataset_zarr(fp_config=fp_config)


CONFIG_REVISION_EXAMPLES_PATH = Path(__file__).parent / "old_config_schema_examples"


def find_config_revision_examples():
    """
    Build a dictionary of examples for each revision of the config schema
    so that we can check that the examples are valid and up-to-date
    """
    examples = {}
    for fp in CONFIG_REVISION_EXAMPLES_PATH.rglob("*.yaml"):
        revision = fp.parent.name
        examples[revision] = fp

    return examples.values()


@pytest.mark.slow
@pytest.mark.parametrize("fp_example", find_config_revision_examples())
def test_config_revision_examples(fp_example):
    """
    Ensure that all the examples (which may be using different config schema
    versions)in the `config_examples` directory are valid
    """
    tmpdir = tempfile.TemporaryDirectory()

    # copy example to tempdir
    fp_config_copy = Path(tmpdir.name) / fp_example.name
    shutil.copy(fp_example, fp_config_copy)

    mdp.create_dataset_zarr(fp_config=fp_config_copy)


def test_sliced_dataset_can_instantiate_with_right_dimensions():
    """
    The sliced example has a 10x10 km slice, so there should be 4x4 = 16 points herekj.
    """
    fp = "tests/resources/sliced_example.danra.yaml"
    config = mdp.Config.from_yaml(open(fp))
    ds = mdp.create_dataset(config)
    # We pick a 10x10km slice of the data which should result in 16 grid points.
    assert ds.state.shape == (2, 49, 16)<|MERGE_RESOLUTION|>--- conflicted
+++ resolved
@@ -293,8 +293,6 @@
         mdp.create_dataset_zarr(fp_config=fp_config)
 
 
-<<<<<<< HEAD
-=======
 @pytest.mark.slow
 def test_danra_example():
     fp_config = Path(__file__).parent.parent / "example.danra.yaml"
@@ -302,7 +300,6 @@
         mdp.create_dataset_zarr(fp_config=fp_config, fp_zarr=tmpdir)
 
 
->>>>>>> a9396039
 @pytest.mark.parametrize("extra_content", [None, {"foobar": {"baz": 42}}])
 def test_optional_extra_section(extra_content):
     """
